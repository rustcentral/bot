<<<<<<< HEAD
mod constants;
mod error;
mod task;

use anyhow::Context;
use async_openai::{Client as AIClient, config::OpenAIConfig};
use std::{env, sync::Arc, time::Duration};
use task::ai_channel::serve_ai_channel;
use tokio::sync::broadcast;
use tracing::{debug, error, info, level_filters::LevelFilter, warn};
=======
mod config;

use std::{path::Path, sync::Arc};
use tracing::{info, instrument, level_filters::LevelFilter};
>>>>>>> e771910e
use tracing_subscriber::{EnvFilter, filter::Directive};
use twilight_cache_inmemory::{DefaultInMemoryCache, ResourceType};
use twilight_gateway::{EventTypeFlags, Intents, Shard, ShardId, StreamExt as _};
use twilight_http::Client as HttpClient;

#[tokio::main]
async fn main() -> anyhow::Result<()> {
    tracing_subscriber::fmt::fmt()
        .with_env_filter(
            EnvFilter::builder()
                .with_default_directive(Directive::from(LevelFilter::INFO))
                .from_env_lossy(),
        )
        .init();

    let config = config::Configuration::read_with_env("CONFIG_PATH", [Path::new("bot.toml")])?;

<<<<<<< HEAD
    let mut shard = Shard::new(
        ShardId::ONE,
        token.clone(),
        Intents::GUILD_MESSAGES | Intents::MESSAGE_CONTENT,
    );
=======
    let mut shard = Shard::new(ShardId::ONE, config.token.clone(), Intents::all());
>>>>>>> e771910e

    let http = Arc::new(HttpClient::builder().token(config.token).build());

    let cache = DefaultInMemoryCache::builder()
        .resource_types(ResourceType::MESSAGE)
        .build();

    // All incoming events are sent through the broadcast channel and each event is handled by every
    // task that handles events.
    let (event_tx, event_rx) = broadcast::channel(128);

    if let Ok(channel_id) = env::var("AI_CHANNEL_ID") {
        let channel_id = channel_id
            .parse()
            .context("failed to parse `AI_CHANNEL_ID`")?;
        let llm_api_key =
            env::var("LLM_API_KEY").context("expected `LLM_API_KEY` environment variable")?;
        let llm_api_base =
            env::var("LLM_API_BASE").context("expected `LLM_API_BASE` environment variable")?;
        let llm_model_name =
            env::var("LLM_MODEL_NAME").context("expected `LLM_MODEL_NAME` environment variable")?;

        let ai_channel_max_history = env::var("AI_CHANNEL_MAX_HISTORY").map_or(32, |e| {
            e.parse().unwrap_or_else(|err| {
                error!("`AI_CHANNEL_MAX_HISTORY` could not be parsed into an integer: {err}");
                32
            })
        });

        let llm_client = AIClient::with_config(
            OpenAIConfig::new()
                .with_api_base(llm_api_base)
                .with_api_key(llm_api_key),
        )
        .with_backoff(
            backoff::ExponentialBackoffBuilder::new()
                .with_max_elapsed_time(Some(Duration::from_secs(5)))
                .build(),
        );

        tokio::spawn(serve_ai_channel(
            llm_client,
            llm_model_name,
            ai_channel_max_history,
            channel_id,
            event_rx.resubscribe(),
            http.clone(),
        ));
    } else {
        warn!("No `AI_CHANNEL_ID` was set; not enabling AI channel")
    }

    info!("Listening for events");
    while let Some(item) = shard.next_event(EventTypeFlags::all()).await {
        let Ok(event) = item else {
            tracing::warn!(source = ?item.unwrap_err(), "error receiving event");

            continue;
        };

        // Update the cache with the event.
        cache.update(&event);

        // Wrap the event in Arc. Since there will be multiple receivers, this prevents the value
        // from needing to be deeply cloned for each receiver.
        let event = Arc::new(event);
        _ = event_tx.send(event);
    }

    Ok(())
}<|MERGE_RESOLUTION|>--- conflicted
+++ resolved
@@ -1,20 +1,14 @@
-<<<<<<< HEAD
+mod config;
 mod constants;
 mod error;
 mod task;
 
 use anyhow::Context;
 use async_openai::{Client as AIClient, config::OpenAIConfig};
-use std::{env, sync::Arc, time::Duration};
+use std::{env, path::Path, sync::Arc, time::Duration};
 use task::ai_channel::serve_ai_channel;
 use tokio::sync::broadcast;
-use tracing::{debug, error, info, level_filters::LevelFilter, warn};
-=======
-mod config;
-
-use std::{path::Path, sync::Arc};
-use tracing::{info, instrument, level_filters::LevelFilter};
->>>>>>> e771910e
+use tracing::{error, info, level_filters::LevelFilter, warn};
 use tracing_subscriber::{EnvFilter, filter::Directive};
 use twilight_cache_inmemory::{DefaultInMemoryCache, ResourceType};
 use twilight_gateway::{EventTypeFlags, Intents, Shard, ShardId, StreamExt as _};
@@ -32,15 +26,11 @@
 
     let config = config::Configuration::read_with_env("CONFIG_PATH", [Path::new("bot.toml")])?;
 
-<<<<<<< HEAD
     let mut shard = Shard::new(
         ShardId::ONE,
-        token.clone(),
+        config.token.clone(),
         Intents::GUILD_MESSAGES | Intents::MESSAGE_CONTENT,
     );
-=======
-    let mut shard = Shard::new(ShardId::ONE, config.token.clone(), Intents::all());
->>>>>>> e771910e
 
     let http = Arc::new(HttpClient::builder().token(config.token).build());
 
